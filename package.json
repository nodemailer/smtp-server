{
    "name": "smtp-server",
<<<<<<< HEAD
    "version": "3.16.0",
=======
    "version": "3.16.1",
>>>>>>> 96fc2e92
    "description": "Create custom SMTP servers on the fly",
    "main": "lib/smtp-server.js",
    "scripts": {
        "test": "grunt",
        "format": "prettier --write \"**/*.{js,json,md}\"",
        "update": "rm -rf node_modules package-lock.json && ncu -u && npm install"
    },
    "author": "Andris Reinman",
    "license": "MIT-0",
    "dependencies": {
        "base32.js": "0.1.0",
        "ipv6-normalize": "1.0.1",
        "nodemailer": "7.0.10",
        "punycode.js": "2.3.1"
    },
    "devDependencies": {
        "chai": "4.4.1",
        "eslint": "9.38.0",
        "eslint-config-nodemailer": "1.2.0",
        "eslint-config-prettier": "10.1.8",
        "grunt": "1.6.1",
        "grunt-cli": "1.5.0",
        "grunt-eslint": "26.0.0",
        "grunt-mocha-test": "0.13.3",
        "mocha": "10.7.3",
        "pem": "1.14.8",
        "prettier": "3.6.2"
    },
    "repository": {
        "type": "git",
        "url": "git://github.com/nodemailer/smtp-server.git"
    },
    "bugs": {
        "url": "https://github.com/nodemailer/smtp-server/issues"
    },
    "keywords": [
        "SMTP"
    ],
    "engines": {
        "node": ">=18.18.0"
    }
}<|MERGE_RESOLUTION|>--- conflicted
+++ resolved
@@ -1,10 +1,6 @@
 {
     "name": "smtp-server",
-<<<<<<< HEAD
-    "version": "3.16.0",
-=======
     "version": "3.16.1",
->>>>>>> 96fc2e92
     "description": "Create custom SMTP servers on the fly",
     "main": "lib/smtp-server.js",
     "scripts": {
